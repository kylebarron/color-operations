--- conflicted
+++ resolved
@@ -1,6 +1,5 @@
 [build-system]
-<<<<<<< HEAD
-requires = ["maturin>=1.1,<2.0"]
+requires = ["maturin>=1.6,<2.0"]
 build-backend = "maturin"
 
 [project]
@@ -11,14 +10,6 @@
   "Programming Language :: Rust",
   "Programming Language :: Python :: Implementation :: CPython",
   "Programming Language :: Python :: Implementation :: PyPy",
-=======
-requires = [
-  "setuptools",
-  "wheel",
-  "cython>=0.29.32",
-  "numpy==2.0.0; python_version >= '3.9'",
-  "oldest-supported-numpy; python_version < '3.9'"
->>>>>>> 04bfb12d
 ]
 # This version overwrites the version in Cargo.toml, so ideally we wouldn't have
 # a version identifier here, but pre-commit fails without it.
